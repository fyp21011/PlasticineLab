import numpy as np
import taichi as ti
import torch
import torch.nn as nn

<<<<<<< HEAD
from plb.engine.controller import Controller
from plb.engine.primitive.primive_base import Primitive
from plb.utils import VisRecordable

from protocol import DeformableMeshesMessage


@ti.data_oriented
class MPMSimulator(VisRecordable):
    def __init__(self,
        cfg,
        primitives: Iterable[Primitive]=(),
        robots_controller: Controller=None, 
        free_primitives_controller: Controller=None
    ):
        dim = self.dim = cfg.dim
        assert cfg.dtype == 'float64'
        dtype = self.dtype = ti.f64 if cfg.dtype == 'float64' else ti.f32
        self._yield_stress = cfg.yield_stress
        self.ground_friction = cfg.ground_friction
        self.default_gravity = cfg.gravity
        self.n_primitive = len(primitives)

        quality = cfg.quality
=======
from plb.engine.primitives_facade import PrimitivesFacade
from plb.engine.controller_facade import ControllersFacade
from plb.engine.controller.primitive_controller import PrimitivesController
from plb.engine.controller.robot_controller import RobotsController

@ti.data_oriented
class MPMSimulator:
    def __init__(self, cfg):
        self.cfg = cfg.SIMULATOR
        dim = self.dim = self.cfg.dim
        assert self.cfg.dtype == 'float64'
        dtype = self.dtype = ti.f64 if self.cfg.dtype == 'float64' else ti.f32
        self._yield_stress = self.cfg.yield_stress
        self.ground_friction = self.cfg.ground_friction
        self.default_gravity = self.cfg.gravity

        quality = self.cfg.quality
>>>>>>> 82cd7873
        if self.dim == 3:
            quality = quality * 0.5
        n_particles = self.n_particles = self.cfg.n_particles
        n_grid = self.n_grid = int(128 * quality)

        self.dx, self.inv_dx = 1 / n_grid, float(n_grid)
        self.dt = 0.5e-4 / quality
        self.p_vol, self.p_rho = (self.dx * 0.5) ** 2, 1
        self.p_mass = self.p_vol * self.p_rho

        # material
        E, nu = self.cfg.E, self.cfg.nu
        self._mu, self._lam = E / \
            (2 * (1 + nu)), E * nu / ((1 + nu) * (1 - 2 * nu))  # Lame parameters
        self.mu = ti.field(dtype=dtype, shape=(n_particles,), needs_grad=False)
        self.lam = ti.field(dtype=dtype, shape=(
            n_particles,), needs_grad=False)
        self.yield_stress = ti.field(
            dtype=dtype, shape=(n_particles,), needs_grad=False)

        max_steps = self.max_steps = self.cfg.max_steps
        self.substeps = int(2e-3 // self.dt)
        self.x = ti.Vector.field(dim, dtype=dtype, shape=(
            max_steps, n_particles), needs_grad=True)  # position
        self.v = ti.Vector.field(dim, dtype=dtype, shape=(
            max_steps, n_particles), needs_grad=True)  # velocity
        self.C = ti.Matrix.field(dim, dim, dtype=dtype, shape=(
            max_steps, n_particles), needs_grad=True)  # affine velocity field
        self.F = ti.Matrix.field(dim, dim, dtype=dtype, shape=(
            max_steps, n_particles), needs_grad=True)  # deformation gradient

        self.F_tmp = ti.Matrix.field(dim, dim, dtype=dtype, shape=(
            n_particles), needs_grad=True)  # deformation gradient
        self.U = ti.Matrix.field(
            dim, dim, dtype=dtype, shape=(n_particles,), needs_grad=True)
        self.V = ti.Matrix.field(
            dim, dim, dtype=dtype, shape=(n_particles,), needs_grad=True)
        self.sig = ti.Matrix.field(
            dim, dim, dtype=dtype, shape=(n_particles,), needs_grad=True)

        self.res = res = (n_grid, n_grid) if dim == 2 else (
            n_grid, n_grid, n_grid)
        self.grid_v_in = ti.Vector.field(
            dim, dtype=dtype, shape=res, needs_grad=True)  # grid node momentum/velocity
        self.grid_m = ti.field(dtype=dtype, shape=res,
                               needs_grad=True)  # grid node mass
        self.grid_v_out = ti.Vector.field(
            dim, dtype=dtype, shape=res, needs_grad=True)  # grid node momentum/velocity

        # gravity ...
        self.gravity = ti.Vector.field(dim, dtype=dtype, shape=())

        # controllers
        self.primitives_facade = PrimitivesFacade()
        self.fpc = PrimitivesController(cfg.PRIMITIVES)
        self.primitives_facade.register_free_primitives(self.fpc)
        self.rc = RobotsController.parse_config(cfg.ROBOTS)
        self.primitives_facade.register_robot_primitives(self.rc)

        self.controllers_facade = ControllersFacade()
        self.controllers_facade.register_controllers(self.fpc, self.rc)

        self.action_dims = self.controllers_facade.accu_action_dims

        # torch neural net
        self.nn = None
        self.torch_actions = []
        self.torch_obs = []
        self.obs_num = None

    def set_nn(self,nn):
        self.nn = nn

    def set_obs_num(self,n_observed_particles):
        self.obs_num = n_observed_particles
        self.obs_step = (self.n_particles//n_observed_particles)

    def initialize(self):
        self.gravity[None] = self.default_gravity
        self.yield_stress.fill(self._yield_stress)
        self.mu.fill(self._mu)
        self.lam.fill(self._lam)

    # --------------------------------- MPM part -----------------------------------
    @ti.kernel
    def clear_grid(self):
        zero = ti.Vector.zero(self.dtype, self.dim)
        for I in ti.grouped(self.grid_m):
            self.grid_v_in[I] = zero
            self.grid_v_out[I] = zero
            self.grid_m[I] = 0

            self.grid_v_in.grad[I] = zero
            self.grid_v_out.grad[I] = zero
            self.grid_m.grad[I] = 0

    @ti.kernel
    def clear_SVD_grad(self):
        zero = ti.Matrix.zero(self.dtype, self.dim, self.dim)
        for i in range(0, self.n_particles):
            self.U.grad[i] = zero
            self.sig.grad[i] = zero
            self.V.grad[i] = zero
            self.F_tmp.grad[i] = zero

    @ti.kernel
    def compute_F_tmp(self, f: ti.i32):
        # Particle state update and scatter to grid (P2G)
        for p in range(0, self.n_particles):
            self.F_tmp[p] = (ti.Matrix.identity(
                self.dtype, self.dim) + self.dt * self.C[f, p]) @ self.F[f, p]

    @ti.kernel
    def svd(self):
        for p in range(0, self.n_particles):
            self.U[p], self.sig[p], self.V[p] = ti.svd(self.F_tmp[p])

    @ti.kernel
    def svd_grad(self):
        for p in range(0, self.n_particles):
            self.F_tmp.grad[p] += self.backward_svd(
                self.U.grad[p], self.sig.grad[p], self.V.grad[p], self.U[p], self.sig[p], self.V[p])

    @ti.func
    def backward_svd(self, gu, gsigma, gv, u, sig, v):
        # https://github.com/pytorch/pytorch/blob/ab0a04dc9c8b84d4a03412f1c21a6c4a2cefd36c/tools/autograd/templates/Functions.cpp
        vt = v.transpose()
        ut = u.transpose()
        sigma_term = u @ gsigma @ vt

        s = ti.Vector.zero(self.dtype, self.dim)
        if ti.static(self.dim == 2):
            s = ti.Vector([sig[0, 0], sig[1, 1]]) ** 2
        else:
            s = ti.Vector([sig[0, 0], sig[1, 1], sig[2, 2]]) ** 2
        F = ti.Matrix.zero(self.dtype, self.dim, self.dim)
        for i, j in ti.static(ti.ndrange(self.dim, self.dim)):
            if i == j:
                F[i, j] = 0
            else:
                F[i, j] = 1./self.clamp(s[j] - s[i])
        u_term = u @ ((F * (ut@gu - gu.transpose()@u)) @ sig) @ vt
        v_term = u @ (sig @ ((F * (vt@gv - gv.transpose()@v)) @ vt))
        return u_term + v_term + sigma_term

    @ti.func
    def make_matrix_from_diag(self, d):
        if ti.static(self.dim == 2):
            return ti.Matrix([[d[0], 0.0], [0.0, d[1]]], dt=self.dtype)
        else:
            return ti.Matrix([[d[0], 0.0, 0.0], [0.0, d[1], 0.0], [0.0, 0.0, d[2]]], dt=self.dtype)

    @ti.func
    def compute_von_mises(self, F, U, sig, V, yield_stress, mu):
        #epsilon = ti.Vector([0., 0., 0.], dt=self.dtype)
        epsilon = ti.Vector.zero(self.dtype, self.dim)
        sig = ti.max(sig, 0.05)  # add this to prevent NaN in extrem cases
        if ti.static(self.dim == 2):
            epsilon = ti.Vector([ti.log(sig[0, 0]), ti.log(sig[1, 1])])
        else:
            epsilon = ti.Vector(
                [ti.log(sig[0, 0]), ti.log(sig[1, 1]), ti.log(sig[2, 2])])
        epsilon_hat = epsilon - (epsilon.sum() / self.dim)
        epsilon_hat_norm = self.norm(epsilon_hat)
        delta_gamma = epsilon_hat_norm - yield_stress / (2 * mu)

        if delta_gamma > 0:  # Yields
            epsilon -= (delta_gamma / epsilon_hat_norm) * epsilon_hat
            sig = self.make_matrix_from_diag(ti.exp(epsilon))
            F = U @ sig @ V.transpose()
        return F

    @ti.func
    def clamp(self, a):
        # remember that we don't support if return in taichi
        # stop the gradient ...
        if a >= 0:
            a = max(a, 1e-6)
        else:
            a = min(a, -1e-6)
        return a

    @ti.func
    def norm(self, x, eps=1e-8):
        return ti.sqrt(x.dot(x) + eps)

    @ti.kernel
    def p2g(self, f: ti.i32):
        for p in range(0, self.n_particles):
            base = (self.x[f, p] * self.inv_dx - 0.5).cast(int)
            fx = self.x[f, p] * self.inv_dx - base.cast(self.dtype)
            # Quadratic kernels  [http://mpm.graphics   Eqn. 123, with x=fx, fx-1,fx-2]
            w = [0.5 * (1.5 - fx) ** 2, 0.75 - (fx - 1)
                 ** 2, 0.5 * (fx - 0.5) ** 2]
            new_F = self.compute_von_mises(
                self.F_tmp[p], self.U[p], self.sig[p], self.V[p], self.yield_stress[p], self.mu[p])
            self.F[f + 1, p] = new_F

            J = (new_F).determinant()

            r = self.U[p] @ self.V[p].transpose()
            stress = 2 * self.mu[p] * (new_F - r) @ new_F.transpose() + \
                ti.Matrix.identity(self.dtype, self.dim) * \
                self.lam[p] * J * (J - 1)

            stress = (-self.dt * self.p_vol * 4 *
                      self.inv_dx * self.inv_dx) * stress
            affine = stress + self.p_mass * self.C[f, p]
            for offset in ti.static(ti.grouped(self.stencil_range())):
                dpos = (offset.cast(self.dtype) - fx) * self.dx
                weight = ti.cast(1.0, self.dtype)
                for d in ti.static(range(self.dim)):
                    weight *= w[offset[d]][d]

                x = base + offset

                self.grid_v_in[base + offset] += weight * \
                    (self.p_mass * self.v[f, p] + affine @ dpos)
                self.grid_m[base + offset] += weight * self.p_mass

    def stencil_range(self):
        return ti.ndrange(*((3, ) * self.dim))

    @ti.kernel
    def grid_op(self, f: ti.i32):
        for I in ti.grouped(self.grid_m):
            # No need for epsilon here, 1e-10 is to prevent potential numerical problems ..
            if self.grid_m[I] > 1e-12:
                # Momentum to velocity
                v_out = (1 / self.grid_m[I]) * self.grid_v_in[I]
                v_out += self.dt * self.gravity[None] * 30  # gravity

                for i in ti.static(range(len(self.primitives_facade))):
                    v_out = self.primitives_facade[i].collide(
                        f, I * self.dx, v_out, self.dt)

                bound = 3
                v_in2 = v_out
                for d in ti.static(range(self.dim)):
                    if I[d] < bound and v_out[d] < 0:
                        if ti.static(d != 1 or self.ground_friction == 0):
                            v_out[d] = 0  # Boundary conditions
                        else:
                            if ti.static(self.ground_friction < 10):
                                # TODO: 1e-30 problems ...
                                normal = ti.Vector.zero(self.dtype, self.dim)
                                normal[d] = 1.
                                lin = v_out.dot(normal) + 1e-30
                                vit = v_out - lin * normal - I * 1e-30
                                lit = self.norm(vit)
                                v_out = max(
                                    1. + ti.static(self.ground_friction) * lin / lit, 0.) * (vit + I * 1e-30)
                                v_out[1] = 0
                            else:
                                v_out = ti.Vector.zero(self.dtype, self.dim)

                    if I[d] > self.n_grid - bound and v_out[d] > 0:
                        v_out[d] = 0

                self.grid_v_out[I] = v_out

    @ti.kernel
    def g2p(self, f: ti.i32):
        for p in range(0, self.n_particles):  # grid to particle (G2P)
            base = (self.x[f, p] * self.inv_dx - 0.5).cast(int)
            fx = self.x[f, p] * self.inv_dx - base.cast(self.dtype)
            w = [0.5 * (1.5 - fx) ** 2, 0.75 - (fx - 1.0)
                 ** 2, 0.5 * (fx - 0.5) ** 2]
            new_v = ti.Vector.zero(self.dtype, self.dim)
            new_C = ti.Matrix.zero(self.dtype, self.dim, self.dim)
            for offset in ti.static(ti.grouped(self.stencil_range())):
                dpos = offset.cast(self.dtype) - fx
                g_v = self.grid_v_out[base + offset]
                weight = ti.cast(1.0, self.dtype)
                for d in ti.static(range(self.dim)):
                    weight *= w[offset[d]][d]
                new_v += weight * g_v
                new_C += 4 * self.inv_dx * weight * g_v.outer_product(dpos)

            self.v[f + 1, p], self.C[f + 1, p] = new_v, new_C

            self.x[f + 1, p] = ti.max(ti.min(self.x[f, p] +
                                      self.dt * self.v[f + 1, p], 1.-3*self.dx), 0.)
            # advection and preventing it from overflow

    @ti.complex_kernel
    def substep(self, s):
        # centroids[None] = [0, 0] # manually clear the centroids...
        self.clear_grid()
        self.compute_F_tmp(s)
        self.svd()
        self.p2g(s)

        self.fpc.forward_kinematics(s)
        self.rc.forward_kinematics(s)

        self.grid_op(s)
        self.g2p(s)

    @ti.complex_kernel_grad(substep)
    def substep_grad(self, s):
        self.clear_grid()
        self.clear_SVD_grad()  # clear the svd grid

        # we need to compute it for calculating the svd decomposition
        self.compute_F_tmp(s)
        self.svd()
        self.p2g(s)
        self.grid_op(s)

        self.g2p.grad(s)
        self.grid_op.grad(s)

        self.fpc.forward_kinematics.grad(s)
        self.rc.forward_kinematics.grad(s)

        self.p2g.grad(s)
        self.svd_grad()
        self.compute_F_tmp.grad(s)

    # ------------------------------------ io -------------------------------------#

    @ti.kernel
    def readframe(self, f: ti.i32, x: ti.ext_arr(), v: ti.ext_arr(), F: ti.ext_arr(), C: ti.ext_arr()):
        for i in range(self.n_particles):
            for j in ti.static(range(self.dim)):
                x[i, j] = self.x[f, i][j]
                v[i, j] = self.v[f, i][j]
                for k in ti.static(range(self.dim)):
                    F[i, j, k] = self.F[f, i][j, k]
                    C[i, j, k] = self.C[f, i][j, k]

    @ti.kernel
    def setframe(self, f: ti.i32, x: ti.ext_arr(), v: ti.ext_arr(), F: ti.ext_arr(), C: ti.ext_arr()):
        for i in range(self.n_particles):
            for j in ti.static(range(self.dim)):
                self.x[f, i][j] = x[i, j]
                self.v[f, i][j] = v[i, j]
                for k in ti.static(range(self.dim)):
                    self.F[f, i][j, k] = F[i, j, k]
                    self.C[f, i][j, k] = C[i, j, k]

    @ti.kernel
    def copyframe(self, source: ti.i32, target: ti.i32):
        for i in range(self.n_particles):
            self.x[target, i] = self.x[source, i]
            self.v[target, i] = self.v[source, i]
            self.F[target, i] = self.F[source, i]
            self.C[target, i] = self.C[source, i]

        for i in ti.static(range(len(self.primitives_facade))):
            self.primitives_facade[i].copy_frame(source, target)

    def get_state(self, f):
        x = np.zeros((self.n_particles, self.dim), dtype=np.float64)
        v = np.zeros((self.n_particles, self.dim), dtype=np.float64)
        F = np.zeros((self.n_particles, self.dim, self.dim), dtype=np.float64)
        C = np.zeros((self.n_particles, self.dim, self.dim), dtype=np.float64)
        self.readframe(f, x, v, F, C)
        out = [x, v, F, C]
        for i in self.primitives_facade:
            out.append(i.get_state(f))
        return out

    def set_state(self, f, state):
        self.setframe(f, *state[:4])
        for s, i in zip(state[4:], self.primitives_facade):
            i.set_state(f, s)

    @ti.kernel
    def reset_kernel(self, x: ti.ext_arr()):
        for i in range(self.n_particles):
            for j in ti.static(range(self.dim)):
                self.x[0, i][j] = x[i, j]
            self.v[0, i] = ti.Vector.zero(self.dtype, self.dim)
            self.F[0, i] = ti.Matrix.identity(
                self.dtype, self.dim)  # ti.Matrix([[1, 0], [0, 1]])
            self.C[0, i] = ti.Matrix.zero(self.dtype, self.dim, self.dim)

    def reset(self, x):
        self.reset_kernel(x)
        self.cur = 0
        self.torch_actions = []
        self.torch_obs = []

    @ti.kernel
    def get_x_kernel(self, f: ti.i32, x: ti.ext_arr()):
        for i in range(self.n_particles):
            for j in ti.static(range(self.dim)):
                x[i, j] = self.x[f, i][j]

    @ti.complex_kernel
    def no_grad_get_x_kernel(self, f: ti.i32, x: ti.ext_arr()):
        self.get_x_kernel(f, x)

    @ti.complex_kernel_grad(no_grad_get_x_kernel)
    def no_grad_get_x_kernel_grad(self, f: ti.i32, x: ti.ext_arr()):
        return

    def get_x(self, f, needs_grad=True):
        x = np.zeros((self.n_particles, self.dim), dtype=np.float64)
        if needs_grad:
            self.get_x_kernel(f, x)
        else:
            self.no_grad_get_x_kernel(f, x)
        return x

    @ti.kernel
    def get_v_kernel(self, f: ti.i32, v: ti.ext_arr()):
        for i in range(self.n_particles):
            for j in ti.static(range(self.dim)):
                v[i, j] = self.v[f, i][j]

    @ti.complex_kernel
    def no_grad_get_v_kernel(self, f: ti.i32, v: ti.ext_arr()):
        self.get_v_kernel(f, v)

    @ti.complex_kernel_grad(no_grad_get_v_kernel)
    def no_grad_get_v_kernel_grad(self, f: ti.i32, v: ti.ext_arr()):
        return

    def get_v(self, f, needs_grad=True):
        v = np.zeros((self.n_particles, self.dim), dtype=np.float64)
        if needs_grad:
            self.get_v_kernel(f, v)
        else:
            self.no_grad_get_v_kernel(f, v)
        return v

    def step(self, is_copy, action=None):
        start = 0 if is_copy else self.cur
        self.cur = start + self.substeps

        if action is not None:
            self.controllers_facade.set_action(start//self.substeps, self.substeps, action)

        for s in range(start, self.cur):
            self.substep(s)
        
        if self.is_recording():
            DeformableMeshesMessage.Factory(
                "mpm",
                self.current_frame_idx(),
                pcd = self.get_x(self.cur + 1, needs_grad = False)
            ).message.send()
        
        if is_copy:
            # copy to the first frame for simulation
            self.copyframe(self.cur, 0)
            self.cur = 0


    # ------------------------------------------------------------------
    # for loss computation
    # ------------------------------------------------------------------

    @ti.kernel
    def compute_grid_m_kernel(self, f: ti.i32):
        for p in range(0, self.n_particles):
            base = (self.x[f, p] * self.inv_dx - 0.5).cast(int)
            fx = self.x[f, p] * self.inv_dx - base.cast(self.dtype)
            w = [0.5 * (1.5 - fx) ** 2, 0.75 - (fx - 1)
                 ** 2, 0.5 * (fx - 0.5) ** 2]
            for offset in ti.static(ti.grouped(self.stencil_range())):
                weight = ti.cast(1.0, self.dtype)
                for d in ti.static(range(self.dim)):
                    weight *= w[offset[d]][d]
                self.grid_m[base + offset] += weight * self.p_mass

    @ti.complex_kernel
    def act(self,obs,cur,a):
        obs_tensor = torch.from_numpy(obs).requires_grad_()
        # obs_tensor = torch.from_numpy(obs.reshape(1,1,-1)).requires_grad_() # lstm
        self.torch_obs.append(obs_tensor)
        action = self.nn(obs_tensor)
        # action, _ = self.nn(obs_tensor) # lstm
        self.torch_actions.append(action)
        a[:] = action.detach().numpy()[:]

    @ti.complex_kernel_grad(act)
    def act_grad(self,obs,cur,a):
        action = self.torch_actions.pop()
        # SHAPE: (SUM(FREE PRIMITIVE'S DOF) + SUM(JOINT'S DOF), )

        # This get the gradient for a action
        actuation_grad = self.fpc.get_step_grad(cur) # The free primitives' gradient
        if self.rc.not_empty:
            joint_velocity_grad = self.rc.get_step_grad(cur) # The joint-level primitives
            clipped_actuation_grad = torch.cat((torch.from_numpy(actuation_grad), joint_velocity_grad))
        else:
            clipped_actuation_grad = torch.from_numpy(actuation_grad)

        # grad preprocessing
        # nn.utils.clip_grad_norm_(clipped_actuation_grad, max_norm=1.0, norm_type=2)
        nn.utils.clip_grad_value_(clipped_actuation_grad, clip_value=1.0)

        action.backward(clipped_actuation_grad)
        # Should be a function which calls multiple kernel function to set gradient
        state_grad = self.torch_obs.pop().grad
        self.set_input_particles_grad(cur,state_grad.numpy().reshape(-1)) # TODO: Implement may be tricky
        self.set_input_primitives_grad(cur,state_grad.numpy().reshape(-1))

    @ti.kernel
    def set_input_particles_grad(self,t: ti.i32,grad:ti.ext_arr()):
        for i in range(self.obs_num):
            for j in ti.static(range(3)):
                self.x.grad[t*self.substeps, i * self.obs_step][j] += grad[i*6+j]
            for j in ti.static(range(3)):
                self.v.grad[t*self.substeps, i * self.obs_step][j] += grad[i*6+j+3]

    @ti.kernel
    def set_input_primitives_grad(self,t: ti.i32,grad:ti.ext_arr()):
        base = self.obs_num * 6
        for i in ti.static(range(len(self.primitives_facade))):
            for j in ti.static(range(3)):
                self.primitives_facade[i].position.grad[t*self.substeps][j] += grad[base+i*7+j]
            for j in ti.static(range(4)):
                self.primitives_facade[i].rotation.grad[t*self.substeps][j] += grad[base+i*7+3+j]



    """
    @ti.complex_kernel
    def clear_and_compute_grid_m(self, f):
        self.grid_m.fill(0)
        self.compute_grid_m_kernel(f)

    @ti.complex_kernel_grad(clear_and_compute_grid_m)
    def clear_and_compute_grid_m_grad(self, f):
        self.compute_grid_m_kernel.grad(f)
    """<|MERGE_RESOLUTION|>--- conflicted
+++ resolved
@@ -3,39 +3,15 @@
 import torch
 import torch.nn as nn
 
-<<<<<<< HEAD
-from plb.engine.controller import Controller
-from plb.engine.primitive.primive_base import Primitive
-from plb.utils import VisRecordable
-
-from protocol import DeformableMeshesMessage
-
-
-@ti.data_oriented
-class MPMSimulator(VisRecordable):
-    def __init__(self,
-        cfg,
-        primitives: Iterable[Primitive]=(),
-        robots_controller: Controller=None, 
-        free_primitives_controller: Controller=None
-    ):
-        dim = self.dim = cfg.dim
-        assert cfg.dtype == 'float64'
-        dtype = self.dtype = ti.f64 if cfg.dtype == 'float64' else ti.f32
-        self._yield_stress = cfg.yield_stress
-        self.ground_friction = cfg.ground_friction
-        self.default_gravity = cfg.gravity
-        self.n_primitive = len(primitives)
-
-        quality = cfg.quality
-=======
 from plb.engine.primitives_facade import PrimitivesFacade
 from plb.engine.controller_facade import ControllersFacade
 from plb.engine.controller.primitive_controller import PrimitivesController
 from plb.engine.controller.robot_controller import RobotsController
+from plb.utils import VisRecordable
+from protocol import DeformableMeshesMessage
 
 @ti.data_oriented
-class MPMSimulator:
+class MPMSimulator(VisRecordable):
     def __init__(self, cfg):
         self.cfg = cfg.SIMULATOR
         dim = self.dim = self.cfg.dim
@@ -46,7 +22,6 @@
         self.default_gravity = self.cfg.gravity
 
         quality = self.cfg.quality
->>>>>>> 82cd7873
         if self.dim == 3:
             quality = quality * 0.5
         n_particles = self.n_particles = self.cfg.n_particles
